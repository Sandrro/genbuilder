# GlobalMapper: Arbitrary-Shaped Urban Layout Generation
Official Pytorch Implementation of "GlobalMapper: Arbitrary-Shaped Urban Layout Generation"

[arXiv](https://arxiv.org/abs/2307.09693) | [BibTeX](#bibtex) | [Project Page](https://arking1995.github.io/GlobalMapper/)

This repo contains codes for single GPU training for 
[GlobalMapper: Arbitrary-Shaped Urban Layout Generation](https://arxiv.org/pdf/2307.09693.pdf)

**Note that this repo is lack of code comments.**


## Environment
We provide required environments in "environment.yml". But practially we suggest to use below commands for crucial dependencies:
```
pip install torch==1.9.0+cu111 torchvision==0.10.0+cu111 torchaudio==0.9.0 -f https://download.pytorch.org/whl/torch_stable.html
pip install torch-sparse -f https://data.pyg.org/whl/torch-1.9.0+cu111.html
pip install torch-scatter -f https://data.pyg.org/whl/torch-1.9.0+cu111.html
pip install torch-geometric
```
Then you may install other dependencies like: matplotlib, yaml, pickle, etc.

## Docker & Docker Compose

For remote experiments the project ships with a `Dockerfile` and
<<<<<<< HEAD
`docker-compose.yml` that expose a FastAPI service wrapping training and
evaluation.
=======
`docker-compose.yml` that wrap training and evaluation.
>>>>>>> 3ef97053

1. **Build the image**

   ```bash
   docker compose build
   ```

<<<<<<< HEAD
2. **Launch the API server**

   ```bash
   docker compose up
   ```

   The service listens on `http://localhost:8000`.

3. **Start training**

   ```bash
   curl -X POST http://localhost:8000/train \
        -H 'Content-Type: application/json' \
        -d '{"dataset":"my_dataset","config":"train_gnn.yaml"}'
   ```

4. **Run evaluation**

   ```bash
   curl -X POST http://localhost:8000/test \
        -H 'Content-Type: application/json' \
        -d '{"dataset":"my_dataset","config":"train_gnn.yaml","epoch":"<epoch_dir>"}'
   ```

5. **Inspect logs**

   ```bash
   curl http://localhost:8000/logs
   curl http://localhost:8000/logs/<logfile>
   ```

Artifacts and logs are written to the host `epoch/`, `logs/` and
`tensorboard/` directories thanks to volume mounts.
=======
2. **Launch training** (uses `my_dataset/` and `train_gnn.yaml` from the host):

   ```bash
   docker compose run --rm train
   ```

   Extra arguments are appended to the training command, e.g. to upload to
   HuggingFace:

   ```bash
   docker compose run --rm train --upload_repo <repo> --hf_token <token>
   ```

3. **Run tests only** (optionally select an epoch directory):

   ```bash
   # run on latest epoch
   docker compose run --rm test

   # or specify which epoch to evaluate
   docker compose run --rm test --epoch <epoch_dir>
   ```

Artifacts and logs are written to the host `epoch/`, `logs/` and
`tensorboard/` directories thanks to volume mounts. You can inspect
real-time container output with:

```bash
docker compose logs -f train
```
>>>>>>> 3ef97053

## Dataset
We provide a 10K dataset sample in the repo. You may directly unzip it ("dataset.tar.gz").

The 120K dataset is provided [here](https://purdue0-my.sharepoint.com/:u:/g/personal/he425_purdue_edu/ET2gehuc9BhBhJd_4kIrhbYB0xJNuMDZE6mqVTZd9yDQ3Q?e=AwWMKy)

"processed" folder contains 10K preprocessed graph-represented city blocks. You may read them by "networkx.read_gpickle()". "raw_geo" contains 10K corresponding original building and block polygons (shapely.polygon format) of each city block (coordinates in UTM Zone projection). You may read it by "pickle.load()". Those original building polygons are directly acquired by "osmnx.geometries module" from [osmnx](https://osmnx.readthedocs.io/en/stable/user-reference.html).

Our canonical spatial transformation converts the original building polygons to the canonical version. After simple normalization by mean substraction and std dividing, coordinates and location information are encoded as node attributes in 2D grid graphs, then saved in "processed". Since the raw dataset is public accessible, we encourage users to implement their own preprocessing of original building polygons. It may facilitate better performance.


## How to train your model
After set up your training parameters in "train_gnn.yaml". Simply run
```
python train.py
```


## How to test your model
After you setup desired "dataset_path" and "epoch_name". Simply run
```
python test.py
```

## How to do canonical spatial transformation
We provide a simple example in "example_canonical_transform.py". Details are provieded in our Supplemental [Supp](https://openaccess.thecvf.com/content/ICCV2023/supplemental/He_GlobalMapper_Arbitrary-Shaped_Urban_ICCV_2023_supplemental.pdf). We encourage users to commit their own realization.


## How to do visualization
All maps in the paper are visualized by simple matplotlib draw functions that you may compose in minutes.


## BibTeX

If you use this code, please cite
```text
@InProceedings{He_2023_ICCV,
    author    = {He, Liu and Aliaga, Daniel},
    title     = {GlobalMapper: Arbitrary-Shaped Urban Layout Generation},
    booktitle = {Proceedings of the IEEE/CVF International Conference on Computer Vision (ICCV)},
    month     = {October},
    year      = {2023},
    pages     = {454-464}
}
```
<|MERGE_RESOLUTION|>--- conflicted
+++ resolved
@@ -7,7 +7,6 @@
 [GlobalMapper: Arbitrary-Shaped Urban Layout Generation](https://arxiv.org/pdf/2307.09693.pdf)
 
 **Note that this repo is lack of code comments.**
-
 
 ## Environment
 We provide required environments in "environment.yml". But practially we suggest to use below commands for crucial dependencies:
@@ -22,54 +21,10 @@
 ## Docker & Docker Compose
 
 For remote experiments the project ships with a `Dockerfile` and
-<<<<<<< HEAD
+
 `docker-compose.yml` that expose a FastAPI service wrapping training and
 evaluation.
-=======
-`docker-compose.yml` that wrap training and evaluation.
->>>>>>> 3ef97053
 
-1. **Build the image**
-
-   ```bash
-   docker compose build
-   ```
-
-<<<<<<< HEAD
-2. **Launch the API server**
-
-   ```bash
-   docker compose up
-   ```
-
-   The service listens on `http://localhost:8000`.
-
-3. **Start training**
-
-   ```bash
-   curl -X POST http://localhost:8000/train \
-        -H 'Content-Type: application/json' \
-        -d '{"dataset":"my_dataset","config":"train_gnn.yaml"}'
-   ```
-
-4. **Run evaluation**
-
-   ```bash
-   curl -X POST http://localhost:8000/test \
-        -H 'Content-Type: application/json' \
-        -d '{"dataset":"my_dataset","config":"train_gnn.yaml","epoch":"<epoch_dir>"}'
-   ```
-
-5. **Inspect logs**
-
-   ```bash
-   curl http://localhost:8000/logs
-   curl http://localhost:8000/logs/<logfile>
-   ```
-
-Artifacts and logs are written to the host `epoch/`, `logs/` and
-`tensorboard/` directories thanks to volume mounts.
-=======
 2. **Launch training** (uses `my_dataset/` and `train_gnn.yaml` from the host):
 
    ```bash
@@ -100,7 +55,6 @@
 ```bash
 docker compose logs -f train
 ```
->>>>>>> 3ef97053
 
 ## Dataset
 We provide a 10K dataset sample in the repo. You may directly unzip it ("dataset.tar.gz").
