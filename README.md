# GlobalMapper: Arbitrary-Shaped Urban Layout Generation
Official Pytorch Implementation of "GlobalMapper: Arbitrary-Shaped Urban Layout Generation"

[arXiv](https://arxiv.org/abs/2307.09693) | [BibTeX](#bibtex) | [Project Page](https://arking1995.github.io/GlobalMapper/)

This repo contains codes for single GPU training for 
[GlobalMapper: Arbitrary-Shaped Urban Layout Generation](https://arxiv.org/pdf/2307.09693.pdf)

**Note that this repo is lack of code comments.**

## Environment
We provide required environments in "environment.yml". But practially we suggest to use below commands for crucial dependencies:
```
pip install torch==1.9.0+cu111 torchvision==0.10.0+cu111 torchaudio==0.9.0 -f https://download.pytorch.org/whl/torch_stable.html
pip install torch-sparse -f https://data.pyg.org/whl/torch-1.9.0+cu111.html
pip install torch-scatter -f https://data.pyg.org/whl/torch-1.9.0+cu111.html
pip install torch-geometric
```
Then you may install other dependencies like: matplotlib, yaml, pickle, etc.

## Docker & Docker Compose

For remote experiments the project ships with a `Dockerfile` and
<<<<<<< HEAD
`docker-compose.yml` that expose a FastAPI service wrapping training and
evaluation.

1. **Build the image**

   ```bash
   docker compose build
   ```

   The Dockerfile strips Python `__pycache__` directories after installing
   dependencies to keep the image compact and speed up the final
   *"unpacking"* stage.

2. **Launch the API server**

   ```bash
   docker compose up
   ```

   The service listens on `http://localhost:8000`.

3. **Upload dataset files**

   One or more `.gpickle` files can be uploaded before training:

   ```bash
   curl -X POST http://localhost:8000/data \
        -F "files=@my_dataset/processed/quarter1.gpickle" \
        -F "files=@my_dataset/processed/quarter2.gpickle"
   ```

4. **Start training**

   ```bash
   curl -X POST http://localhost:8000/train \
        -H 'Content-Type: application/json' \
        -d '{"dataset":"my_dataset","config":"train_gnn.yaml"}'
   ```

5. **Run evaluation**

   ```bash
   curl -X POST http://localhost:8000/test \
        -H 'Content-Type: application/json' \
        -d '{"dataset":"my_dataset","config":"train_gnn.yaml","epoch":"<epoch_dir>"}'
   ```

6. **Inspect logs**

   ```bash
   curl http://localhost:8000/logs
   curl http://localhost:8000/logs/<logfile>
   ```

Artifacts and logs are written to the host `epoch/`, `logs/` and
`tensorboard/` directories thanks to volume mounts.
=======

`docker-compose.yml` that expose a FastAPI service wrapping training and
evaluation.

2. **Launch training** (uses `my_dataset/` and `train_gnn.yaml` from the host):

   ```bash
   docker compose run --rm train
   ```

   Extra arguments are appended to the training command, e.g. to upload to
   HuggingFace:

   ```bash
   docker compose run --rm train --upload_repo <repo> --hf_token <token>
   ```

3. **Run tests only** (optionally select an epoch directory):

   ```bash
   # run on latest epoch
   docker compose run --rm test

   # or specify which epoch to evaluate
   docker compose run --rm test --epoch <epoch_dir>
   ```

Artifacts and logs are written to the host `epoch/`, `logs/` and
`tensorboard/` directories thanks to volume mounts. You can inspect
real-time container output with:

```bash
docker compose logs -f train
```
>>>>>>> 11cd467d

## Dataset
We provide a 10K dataset sample in the repo. You may directly unzip it ("dataset.tar.gz").

The 120K dataset is provided [here](https://purdue0-my.sharepoint.com/:u:/g/personal/he425_purdue_edu/ET2gehuc9BhBhJd_4kIrhbYB0xJNuMDZE6mqVTZd9yDQ3Q?e=AwWMKy)

"processed" folder contains 10K preprocessed graph-represented city blocks. You may read them by "networkx.read_gpickle()". "raw_geo" contains 10K corresponding original building and block polygons (shapely.polygon format) of each city block (coordinates in UTM Zone projection). You may read it by "pickle.load()". Those original building polygons are directly acquired by "osmnx.geometries module" from [osmnx](https://osmnx.readthedocs.io/en/stable/user-reference.html).

Our canonical spatial transformation converts the original building polygons to the canonical version. After simple normalization by mean substraction and std dividing, coordinates and location information are encoded as node attributes in 2D grid graphs, then saved in "processed". Since the raw dataset is public accessible, we encourage users to implement their own preprocessing of original building polygons. It may facilitate better performance.


## How to train your model
After set up your training parameters in "train_gnn.yaml". Simply run
```
python train.py
```


## How to test your model
After you setup desired "dataset_path" and "epoch_name". Simply run
```
python test.py
```

## How to do canonical spatial transformation
We provide a simple example in "example_canonical_transform.py". Details are provieded in our Supplemental [Supp](https://openaccess.thecvf.com/content/ICCV2023/supplemental/He_GlobalMapper_Arbitrary-Shaped_Urban_ICCV_2023_supplemental.pdf). We encourage users to commit their own realization.


## How to do visualization
All maps in the paper are visualized by simple matplotlib draw functions that you may compose in minutes.


## BibTeX

If you use this code, please cite
```text
@InProceedings{He_2023_ICCV,
    author    = {He, Liu and Aliaga, Daniel},
    title     = {GlobalMapper: Arbitrary-Shaped Urban Layout Generation},
    booktitle = {Proceedings of the IEEE/CVF International Conference on Computer Vision (ICCV)},
    month     = {October},
    year      = {2023},
    pages     = {454-464}
}
```
<|MERGE_RESOLUTION|>--- conflicted
+++ resolved
@@ -21,7 +21,7 @@
 ## Docker & Docker Compose
 
 For remote experiments the project ships with a `Dockerfile` and
-<<<<<<< HEAD
+
 `docker-compose.yml` that expose a FastAPI service wrapping training and
 evaluation.
 
@@ -78,42 +78,7 @@
 
 Artifacts and logs are written to the host `epoch/`, `logs/` and
 `tensorboard/` directories thanks to volume mounts.
-=======
 
-`docker-compose.yml` that expose a FastAPI service wrapping training and
-evaluation.
-
-2. **Launch training** (uses `my_dataset/` and `train_gnn.yaml` from the host):
-
-   ```bash
-   docker compose run --rm train
-   ```
-
-   Extra arguments are appended to the training command, e.g. to upload to
-   HuggingFace:
-
-   ```bash
-   docker compose run --rm train --upload_repo <repo> --hf_token <token>
-   ```
-
-3. **Run tests only** (optionally select an epoch directory):
-
-   ```bash
-   # run on latest epoch
-   docker compose run --rm test
-
-   # or specify which epoch to evaluate
-   docker compose run --rm test --epoch <epoch_dir>
-   ```
-
-Artifacts and logs are written to the host `epoch/`, `logs/` and
-`tensorboard/` directories thanks to volume mounts. You can inspect
-real-time container output with:
-
-```bash
-docker compose logs -f train
-```
->>>>>>> 11cd467d
 
 ## Dataset
 We provide a 10K dataset sample in the repo. You may directly unzip it ("dataset.tar.gz").
