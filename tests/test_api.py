--- conflicted
+++ resolved
@@ -83,8 +83,6 @@
     data = json.loads(response.content)
     assert len(data["features"]) == 4
     assert all(f["properties"].get("zone") == "residential" for f in data["features"])
-<<<<<<< HEAD
-
 
 def test_infer_block_accepts_model_repo(tmp_path):
     client = TestClient(app)
@@ -116,6 +114,4 @@
     data = json.loads(response.content)
     assert data["type"] == "FeatureCollection"
     assert len(data["features"]) == 1
-    assert data["features"][0]["properties"].get("zone") == "residential"
-=======
->>>>>>> eb96cb64
+    assert data["features"][0]["properties"].get("zone") == "residential"