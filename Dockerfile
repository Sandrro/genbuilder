--- conflicted
+++ resolved
@@ -12,23 +12,13 @@
       libgmp-dev libmpfr-dev \
  && rm -rf /var/lib/apt/lists/*
 
-<<<<<<< HEAD
 # 2) Зафиксировать инструментальную цепочку и pybind11, совместимый со skgeom
 ENV CMAKE_BUILD_PARALLEL_LEVEL=4
 RUN python -m pip install --upgrade pip \
  && pip install --no-cache-dir "setuptools<70" wheel "pybind11==2.10.4"
 
 # 3) Ставим skgeom без build isolation, чтобы использовались заголовки pybind11==2.10.4
-=======
-# 2) Современная связка для Python 3.11
-ENV CMAKE_BUILD_PARALLEL_LEVEL=4
-RUN python -m pip install --upgrade pip \
- && pip install --no-cache-dir "setuptools<70" wheel \
- && pip install --no-cache-dir "pybind11>=2.11,<2.13"
 
-# 3) Ставим skgeom (можно с PEP517 или без изоляции — нам главное, чтобы взялся новый pybind11)
-# Вариант А: без изоляции
->>>>>>> d88533ac
 RUN pip install --no-cache-dir --no-build-isolation \
       https://github.com/scikit-geometry/scikit-geometry/archive/refs/tags/0.1.2.tar.gz
 
